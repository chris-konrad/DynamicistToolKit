#!/usr/bin/env python
# -*- coding: utf-8 -*-

# external dependencies
import numpy as np
from numpy.fft import fft, fftfreq
from scipy.integrate import trapz, cumtrapz
from scipy.interpolate import UnivariateSpline
from scipy.optimize import fmin
from scipy.signal import butter, sosfiltfilt
try:
    from scipy.stats import nanmean
except ImportError:  # NOTE : nanmean was removed from SciPy in version 0.18.0.
    from numpy import nanmean
from scipy import sparse
import matplotlib.pyplot as plt


def sync_error(tau, signal1, signal2, time, plot=False):
    '''Returns the error between two signal time histories given a time
    shift, tau.

    Parameters
    ----------
    tau : float
        The time shift.
    signal1 : ndarray, shape(n,)
        The signal that will be interpolated. This signal is
        typically "cleaner" that signal2 and/or has a higher sample rate.
    signal2 : ndarray, shape(n,)
        The signal that will be shifted to syncronize with signal 1.
    time : ndarray, shape(n,)
        The time vector for the two signals
    plot : boolean, optional, default=False
        If true a plot will be shown of the resulting signals.

    Returns
    -------
    error : float
        Error between the two signals for the given tau.

    '''
    # make sure tau isn't too large
    if np.abs(tau) >= time[-1]:
        raise ValueError(('abs(tau), {0}, must be less than or equal to ' +
                         '{1}').format(str(np.abs(tau)), str(time[-1])))

    # this is the time for the second signal which is assumed to lag the first
    # signal
    shiftedTime = time + tau

    # create time vector where the two signals overlap
    if tau > 0:
        intervalTime = shiftedTime[np.nonzero(shiftedTime < time[-1])]
    else:
        intervalTime = shiftedTime[np.nonzero(shiftedTime > time[0])]

    # interpolate between signal 1 samples to find points that correspond in
    # time to signal 2 on the shifted time
    sig1OnInterval = np.interp(intervalTime, time, signal1)

    # truncate signal 2 to the time interval
    if tau > 0:
        sig2OnInterval = signal2[np.nonzero(shiftedTime <= intervalTime[-1])]
    else:
        sig2OnInterval = signal2[np.nonzero(shiftedTime >= intervalTime[0])]

    if plot is True:
        fig, axes = plt.subplots(2, 1)
        axes[0].plot(time, signal1, time, signal2)
        axes[0].legend(('Signal 1', 'Signal 2'))
        axes[0].set_title("Before shifting.")
        axes[1].plot(intervalTime, sig1OnInterval, intervalTime,
                     sig2OnInterval)
        axes[1].set_title("After shifting.")
        axes[1].legend(('Signal 1', 'Signal 2'))
        plt.show()

    # calculate the error between the two signals
    error = np.linalg.norm(sig1OnInterval - sig2OnInterval)

    return error


def find_timeshift(signal1, signal2, sample_rate, guess=None, plot=False):
    '''Returns the timeshift, tau, of the second signal relative to the
    first signal.

    Parameters
    ----------
    signal1 : array_like, shape(n, )
        The base signal.
    signal2 : array_like, shape(n, )
        A signal shifted relative to the first signal. The second signal
        should be leading the first signal.
    sample_rate : integer or float
        Sample rate of the signals. This should be the same for each signal.
    guess : float, optional, default=None
        If you've got a good guess for the time shift then supply it here.
    plot : boolean, optional, defaul=False
        If true, a plot of the error landscape will be shown.

    Returns
    -------
    tau : float
        The timeshift between the two signals.

    '''
    # raise an error if the signals are not the same length
    if len(signal1) != len(signal2):
        raise ValueError('Signals are not the same length!')

    # subtract the mean and normalize both signals
    signal1 = normalize(subtract_mean(signal1))
    signal2 = normalize(subtract_mean(signal2))

    time = time_vector(len(signal1), sample_rate)

    if guess is None:
        # set up the error landscape, error vs tau
        # We assume the time shift is
        tau_range = np.linspace(-time[len(time) // 4], time[len(time) // 4],
                                num=len(time) // 10)

        # TODO : Can I vectorize this?
        error = np.zeros_like(tau_range)
        for i, val in enumerate(tau_range):
            error[i] = sync_error(val, signal1, signal2, time)

        if plot is True:
            plt.figure()
            plt.plot(tau_range, error)
            plt.xlabel('tau')
            plt.ylabel('error')
            plt.show()

        # find initial condition from landscape
        tau0 = tau_range[np.argmin(error)]
    else:
        tau0 = guess

    print("The minimun of the error landscape is {}.".format(tau0))

    tau, fval = fmin(sync_error, tau0, args=(signal1, signal2, time),
                     full_output=True, disp=True)[0:2]

    return tau


def truncate_data(tau, signal1, signal2, sample_rate):
    '''Returns the truncated vectors with respect to the time shift tau. It
    assume you've found the time shift between two signals with
    find_time_shift or something similar.

    Parameters
    ----------
    tau : float
        The time shift.
    signal1 : array_like, shape(n, )
        A time series.
    signal2 : array_like, shape(n, )
        A time series.
    sample_rate : integer
        The sample rate of the two signals.

    Returns
    -------
    truncated1 : ndarray, shape(m, )
        The truncated time series.
    truncated2 : ndarray, shape(m, )
        The truncated time series.

    '''
    t = time_vector(len(signal1), sample_rate)

    # shift the first signal
    t1 = t - tau
    t2 = t

    # make the common time interval
    common_interval = t2[np.nonzero(t2 < t1[-1])]

    truncated1 = np.interp(common_interval, t1, signal1)
    truncated2 = signal2[np.nonzero(t2 <= common_interval[-1])]

    return truncated1, truncated2


def least_squares_variance(A, sum_of_residuals):
    """Returns the variance in the ordinary least squares fit and the
    covariance matrix of the estimated parameters.

    Parameters
    ----------
    A : ndarray, shape(n,d)
        The left hand side matrix in Ax=B.
    sum_of_residuals : float
        The sum of the residuals (residual sum of squares).

    Returns
    -------
    variance : float
        The variance of the fit.
    covariance : ndarray, shape(d,d)
        The covariance of x in Ax = b.

    """
    # I am pretty sure that the residuals from numpy.linalg.lstsq is the SSE
    # (the residual sum of squares).

    degrees_of_freedom = (A.shape[0] - A.shape[1])
    variance = sum_of_residuals / degrees_of_freedom

    # There may be a way to use the pinv here for more efficient
    # computations. (A^T A)^-1 A^T = np.linalg.pinv(A) so np.linalg.pinv(A)
    # (A^T)^-1 ... or maybe not.
    if sparse.issparse(A):
        inv = sparse.linalg.inv
        prod = A.T * A
    else:
        inv = np.linalg.inv
        prod = np.dot(A.T, A)

    covariance = variance * inv(prod)

    return variance, covariance


def coefficient_of_determination(measured, predicted):
    """Computes the coefficient of determination with respect to a measured
    and predicted array.

    Parameters
    ----------
    measured : array_like, shape(n,)
        The observed or measured values.
    predicted : array_like, shape(n,)
        The values predicted by a model.

    Returns
    -------
    r_squared : float
       The coefficient of determination.

    Notes
    -----

    The coefficient of determination [also referred to as R^2 and VAF
    (variance accounted for)] is computed either of these two ways::

            sum( [predicted - mean(measured)] ** 2 )
      R^2 = ----------------------------------------
            sum( [measured - mean(measured)] ** 2 )

    or::

                sum( [measured - predicted] ** 2 )
      R^2 = 1 - ---------------------------------------
                sum( [measured - mean(measured)] ** 2 )


    """
    # 2-norm => np.sqrt(np.sum(measured - predicted)**2))

    numerator = np.linalg.norm(measured - predicted) ** 2
    denominator = np.linalg.norm(measured - measured.mean()) ** 2

    r_squared = 1.0 - numerator / denominator

    return r_squared


def fit_goodness(ym, yp):
    '''
    Calculate the goodness of fit.

    Parameters
    ----------
    ym : ndarray, shape(n,)
        The vector of measured values.
    yp : ndarry, shape(n,)
        The vector of predicted values.

    Returns
    -------
    rsq : float
        The r squared value of the fit.
    SSE : float
        The error sum of squares.
    SST : float
        The total sum of squares.
    SSR : float
        The regression sum of squares.

    Notes
    -----

    SST = SSR + SSE

    '''

    ym_bar = np.mean(ym)
    SSR = sum((yp - ym_bar) ** 2)
    SST = sum((ym - ym_bar) ** 2)
    SSE = SST - SSR
    rsq = SSR / SST

    return rsq, SSE, SST, SSR


def spline_over_nan(x, y):
    """Returns a vector of which a cubic spline is used to fill in gaps in the
    data from nan values.

    Parameters
    ----------
    x : array_like, shape(n,)
        This x values should not contain nans.
    y : array_like, shape(n,)
        The y values may contain nans.

    Returns
    -------
    ndarray, shape(n,)
        The splined y values. If `y` doesn't contain any nans the ``y`` is
        returned unmodified.

    Notes
    -----

    The splined data is identical to the input data, except that the nan's are
    replaced by new data from the spline fit.

    Examples
    --------

    .. plot::
       :include-source:
       :context: reset

       import numpy as np
       from dtk.process import spline_over_nan

       x = np.linspace(0.0, 2.0, num=201)
       y = np.sin(3*2*np.pi*x) + np.random.normal(0.0, 0.1, size=len(x))

       y[78:89] = np.nan
       y[95:102] = np.nan
       y[189:192] = np.nan

       y_splined = spline_over_nan(x, y)

       fig, ax = plt.subplots(layout='constrained')
       ax.fill_between(x, np.min(y_splined) - 0.5, np.max(y_splined) + 0.5,
                       where=np.isnan(y), alpha=0.5, color='grey',
                       transform=ax.get_xaxis_transform())
       ax.plot(x, y_splined, linewidth=4, color='black', label='Filled')
       ax.plot(x, y, linestyle='', marker='o', color='red', label='Missing')
       ax.legend()

    """

    # if there are nans in the data then spline away
    if np.isnan(y).any():
        # remove the values with nans
        x_no_nan = x[np.nonzero(np.isnan(y) == False)]
        y_no_nan = y[np.nonzero(np.isnan(y) == False)]
        # fit a spline through the data
        spline = UnivariateSpline(x_no_nan, y_no_nan, k=3, s=0)
        return spline(x)
    else:
        return y


def curve_area_stats(x, y):
    '''
    Return the box plot stats of a curve based on area.

    Parameters
    ----------
    x : ndarray, shape (n,)
        The x values
    y : ndarray, shape (n,m)
        The y values
        n are the time steps
        m are the various curves

    Returns
    -------
    A dictionary containing:
    median : ndarray, shape (m,)
        The x value corresponding to 0.5*area under the curve
    lq : ndarray, shape (m,)
        lower quartile
    uq : ndarray, shape (m,)
        upper quartile
    98p : ndarray, shape (m,)
        98th percentile
    2p : ndarray, shape (m,)
        2nd percentile

    '''
    area = trapz(y, x=x, axis=0)  # shape (m,)
    percents = np.array([0.02*area,
                         0.25*area,
                         0.5*area,
                         0.75*area,
                         0.98*area])  # shape (5,m)
    CumArea = cumtrapz(y.T, x=x.T)  # shape(m,n)
    xstats = {'2p': [], 'lq': [], 'median': [], 'uq': [], '98p': []}
    for j, curve in enumerate(CumArea):
        flags = [False for flag in range(5)]
        for i, val in enumerate(curve):
            if val > percents[0][j] and not flags[0]:
                xstats['2p'].append(x[i])
                flags[0] = True
            elif val > percents[1][j] and not flags[1]:
                xstats['lq'].append(x[i])
                flags[1] = True
            elif val > percents[2][j] and not flags[2]:
                xstats['median'].append(x[i])
                flags[2] = True
            elif val > percents[3][j] and not flags[3]:
                xstats['uq'].append(x[i])
                flags[3] = True
            elif val > percents[4][j] and not flags[4]:
                xstats['98p'].append(x[i])
                flags[4] = True
        if not flags[4]:
            # this is what happens if it finds none of the above
            xstats['2p'].append(0.)
            xstats['lq'].append(0.)
            xstats['median'].append(0.)
            xstats['uq'].append(0.)
            xstats['98p'].append(0.)
    for k, v in xstats.items():
        xstats[k] = np.array(v)
    return xstats


def freq_spectrum(data, sampleRate, norm="forward"):
    """
    Return the frequency spectrum of a data set.

    Parameters
    ----------
    data : array_like, shape (m, ) or shape(n, m)
        The array of time signals where ``n`` is the number of variables and
        ``m`` is the number of time steps.
    sampleRate : int
<<<<<<< HEAD
        The signal sampling rate in hertz.
    norm : str
        Normalization of the returned spectrum. See 
        https://numpy.org/doc/stable/reference/routines.fft.html#normalization
        for explanation. The default is "forward", which normalizes the 
        frequency spectrum by 1/N.
=======
        The signal sampling rate in Hertz.
>>>>>>> 9f7e9d02

    Returns
    -------
    frequency : ndarray, shape (p,)
        Frequencies where ``p`` is a power of 2 close to ``m``, in Hertz.
    amplitude : ndarray, shape (p, n)
        Amplitude at each frequency.

    Examples
    --------

    Create a sum of two sinusoids with the low frequency sinusoid having an
    amplitude of 2 and frequency of 5 Hz and the high frequency sinusoid having
    an amplitude of 1 and frequency of 50 Hz. Plot the frequency spectrum of
    the sum.

    .. plot::
       :include-source:
       :context: reset

       import numpy as np
       import matplotlib.pyplot as plt
       from dtk.process import freq_spectrum

       sample_rate = 1000
       duration = 1.0
       time = np.linspace(0.0, duration, num=int(duration*sample_rate) + 1)

       low_freq = 2.0*np.sin(5.0*2.0*np.pi*time)  # 5 Hz * 2 pi rad / cycle
       high_freq = np.sin(50.0*2.0*np.pi*time)  # 50 Hz * 2 pi rad / cycle

       fig, ax = plt.subplots(layout='constrained')
       ax.plot(time, low_freq + high_freq)
       ax.set_xlim((0.0, 0.4))
       ax.set_xlabel('Time [s]')
       ax.set_ylabel('Amplitude')

    .. plot::
       :include-source:
       :context: close-figs

       freqs, amps = freq_spectrum(low_freq + high_freq, sample_rate)

       fig, ax = plt.subplots(layout='constrained')
       ax.plot(freqs, amps)
       ax.set_xlim((0.0, 100.0))
       ax.set_xlabel('Frequency [Hz]')
       ax.set_ylabel('Amplitude')

    """
    def nextpow2(i):
        '''Return the next power of 2 for the given number.'''
        n = 2
        while n < i:
            n *= 2
        return n

    time = 1./sampleRate  # sample time
    try:
        L = data.shape[1]  # length of data if (n, m)
    except IndexError:
        L = data.shape[0]  # length of data if (n,)
    # calculate the closest power of 2 for the length of the data
    n = nextpow2(L)
<<<<<<< HEAD
    Y = fft(data, n, norm="forward") 
    f = fftfreq(n, d=time)
    #f = sampleRate/2.*linspace(0, 1, n)
    #print 'f =', f, f.shape, type(f)
    frequency = f[1:int(n / 2)]
    try:
        amplitude = 2 * abs(Y[:, 1:int(n / 2)]).T # multiply by 2 because we take half the vector
        #power = abs(Y[:, 1:n/2])**2
    except:
        amplitude = 2 * abs(Y[1:int(n / 2)])
        #power = abs(Y[1:n/2])**2
=======
    Y = fft(data, n)/L  # divide by L for scaling
    f = fftfreq(n, d=time)
    # f = sampleRate/2.*linspace(0, 1, n)
    # print 'f =', f, f.shape, type(f)
    frequency = f[1:n//2]
    try:
        # multiply by 2 because we take half the vector
        amplitude = 2*abs(Y[:, 1:n//2]).T
        # power = abs(Y[:, 1:n/2])**2
    except IndexError:
        amplitude = 2*abs(Y[1:n//2])
        # power = abs(Y[1:n/2])**2
>>>>>>> 9f7e9d02
    return frequency, amplitude


def pow_spectrum(data, sampleRate):
    """
    Return the power spectrum of a dataset.
    
    S(f) = |X(f)|^2

    Parameters
    ----------
    data : ndarray, shape (m,) or shape(n,m)
        The array of time signals where n is the number of variables and m is
        the number of time steps.
    sampleRate : int
        The signal sampling rate in hertz.
    

    Returns
    -------
    frequency : ndarray, shape (p,)
        The frequencies where p is a power of 2 close to m.
    power : ndarray, shape (p,n)
        The power at each frequency.

    """
    #call freq_spectrum with orthonormal normalization (i.e. 1/sqrt(N)) to 
    #ensure that Parseval's theorem is satisfied. 
    frequency, amplitude = freq_spectrum(data, sampleRate, norm="ortho")
    
    #Power is the square of the amplitude. 
    #Division by two is necessary to compensate doubelled amplitude of 
    #freq_spectrum. (Freq_spectrum combines
    #the amplitude of the positive and negative frequencies). 
    power = amplitude**2  / 2  
    
    return frequency, power
    

def cum_pow_spectrum(data, sampleRate, relative=True):
    """
    Return the power spectrum of a dataset.
    
    S(f) = |X(f)|^2

    Parameters
    ----------
    data : ndarray, shape (m,) or shape(n,m)
        The array of time signals where n is the number of variables and m is
        the number of time steps.
    sampleRate : int
        The signal sampling rate in hertz.
    relative : bool, optional
        If True, the returned amplitued is expressed relative to the total 
        power. The default is True. 

    Returns
    -------
    frequency : ndarray, shape (p,)
        The frequencies where p is a power of 2 close to m.
    cum_power : ndarray, shape (p,n)
        The cummulative power up to each frequency.

    """
    frequency, power = pow_spectrum(data, sampleRate)
    
    cum_power = np.cumsum(power)
    
    #if requested, normalize to the total power.
    if normalize:
        cum_power = cum_power / cum_power[-1]
        
    return frequency, cum_power
    

def butterworth(data, cutoff, samplerate, order=2, axis=-1, btype='lowpass',
                **kwargs):
    """Returns the data filtered by a two-pass (forward/backward) Butterworth
    filter.

    Parameters
    ----------
    data : array_like, shape(n, ) or shape(n, m)
        The data to filter. Only handles 1D and 2D arrays.
    cutoff : float
        The filter cutoff frequency in Hertz.
    samplerate : float
        The sample rate of the data in Hertz. Sample rate must be constant.
    order : int
        The order of the Butterworth filter.
    axis : int
        The axis to filter along.
    btype : {'lowpass'|'highpass'}
        The type of filter. Default is 'lowpass'.
    kwargs
        Any extra arguments to get passed to scipy.signal.sosfiltfilt.

    Returns
    -------
    filtered_data : ndarray
        The low pass filtered version of data.

    Notes
    -----
    The provided cutoff frequency is corrected by a multiplicative factor to
    ensure the double pass filter cutoff frequency matches that of a single
    pass filter, see [Winter2009]_.

    References
    ----------
    .. [Winter2009] David A. Winter (2009) Biomechanics and motor control of
       human movement. 4th edition. Hoboken: Wiley.

    Examples
    --------

    .. plot::
       :include-source:
       :context: reset

       import numpy as np
       import matplotlib.pyplot as plt
       from dtk.process import butterworth, freq_spectrum

       sample_rate = 1000  # Hz
       duration = 10.0  # seconds
       time = np.linspace(0.0, duration, num=int(sample_rate*duration) + 1)
       white_noise = np.random.normal(0.0, 1.0, size=len(time))
       cutoff = 200  # Hz
       order = 4
       filtered = butterworth(white_noise, cutoff, sample_rate, order=order)

       freq, amp = freq_spectrum(white_noise, sample_rate)
       freq_filt, amp_filt = freq_spectrum(filtered, sample_rate)

       fig, ax = plt.subplots(layout='constrained')
       ax.plot(freq, amp, label='Unfiltered')
       ax.plot(freq_filt, amp_filt, alpha=0.75, label='Filtered')
       ax.axvline(cutoff, color='black')
       ax.set_ylabel('Amplitude of White Noise with STD=1')
       ax.set_xlabel('Frequency [Hz]')
       msg = 'Sample rate: {} Hz, Cutoff: {} Hz, Order: {}'
       ax.set_title(msg.format(sample_rate, cutoff, order))
       ax.legend()

    """
    if len(data.shape) > 2:
        raise ValueError('This function only works with 1D or 2D arrays.')

    # NOTE : For details, start in this issue:
    # https://github.com/moorepants/DynamicistToolKit/issues/37
    # For a digital Butterworth filter, the cutoff frequency in rad/s is:
    # wc = tan(pi/fs*fc) where:
    # fc : cutoff frequency in Hz
    # fs : sample rate in Hz
    # wc : cutoff frequency in rad/s

    correction_factor = (np.sqrt(2.0) - 1.0)**(1.0/(2.0*order))
    cutoff_radps = np.tan(np.pi*cutoff/samplerate)
    if btype == 'highpass':
        cutoff_corrected_hz = samplerate/np.pi*np.arctan(
            cutoff_radps*correction_factor)
    elif btype == 'lowpass':
        cutoff_corrected_hz = samplerate/np.pi*np.arctan(
            cutoff_radps/correction_factor)
    else:
        raise ValueError("btype='{}' not supported.".format(btype))

    # Wn is the ratio of the corrected cutoff frequency to the Nyquist
    # frequency.
    nyquist_frequency = samplerate/2
    Wn = cutoff_corrected_hz / nyquist_frequency

    sos = butter(order, Wn, btype=btype, output='sos')

    return sosfiltfilt(sos, data, axis=axis, **kwargs)


def subtract_mean(sig, hasNans=False):
    '''
    Subtracts the mean from a signal with nanmean.

    Parameters
    ----------
    sig : ndarray, shape(n,)
    hasNans : boolean, optional
        If your data has nans use this flag if you want to ignore them.

    Returns
    -------
    ndarray, shape(n,)
        sig minus the mean of sig

    '''
    if hasNans:
        return sig - nanmean(sig)
    else:
        return sig - np.mean(sig)


def normalize(sig, hasNans=False):
    '''
    Normalizes the vector with respect to the maximum value.

    Parameters
    ----------
    sig : ndarray, shape(n,)
    hasNans : boolean, optional
        If your data has nans use this flag if you want to ignore them.

    Returns
    -------
    normSig : ndarray, shape(n,)
        The signal normalized with respect to the maximum value.

    '''
    # TODO : This could be a try/except statement instead of an optional
    # argument.
    if hasNans:
        normSig = sig / np.nanmax(sig)
    else:
        normSig = sig / np.max(sig)

    return normSig


def derivative(x, y, method='forward', padding=None):
    """Returns the derivative of y with respect to x.

    Parameters
    ----------
    x : ndarray, shape(n,)
        The monotonically increasing independent variable.
    y : ndarray, shape(n,) or shape(n, m)
        The dependent variable(s).
    method : string, optional
        'forward'
            Use the forward difference method.
        'backward'
            Use the backward difference method.
        'central'
            Use the central difference method.
        'combination'
            This is equivalent to ``method='central', padding='second
            order'`` and is in place for backwards compatibility. Selecting
            this method will ignore and user supplied padding settings.
    padding : None, float, 'adjacent' or 'second order', optional
        The default, None, will result in the derivative vector being n-a in
        length where a=1 for forward and backward and a=2 for central. If
        you provide a float this value will be used to pad the result so
        that len(dydx) == n. If 'adjacent' is used, the nearest neighbor
        will be used for padding. If 'second order' is chosen second order
        foward and backward difference are used to pad the end points.

    Returns
    -------
    dydx : ndarray, shape(n,) or shape(n-1,)
        for combination else shape(n-1,)

    """
    x = np.asarray(x)
    y = np.asarray(y)

    if method == 'combination':
        method = 'central'
        padding = 'second order'

    if len(x.shape) > 1:
        raise ValueError('x must be have shape(n,).')

    if len(y.shape) > 2:
        raise ValueError('y can at most have two dimensions.')

    if x.shape[0] != y.shape[0]:
        raise ValueError('x and y must have the same first dimension.')

    if method == 'forward' or method == 'backward':

        if x.shape[0] < 2:
            raise ValueError('x must have a length of at least 2.')

        if len(y.shape) == 1:
            deriv = np.diff(y) / np.diff(x)
        else:
            deriv = (np.diff(y.T) / np.diff(x)).T

    elif method == 'central':

        if x.shape[0] < 3:
            raise ValueError('x must have a length of at least 3.')

        if len(y.shape) == 1:
            deriv = (y[2:] - y[:-2]) / (x[2:] - x[:-2])
        else:
            deriv = ((y[2:] - y[:-2]).T / (x[2:] - x[:-2])).T

    else:

        msg = ("There is no {} method here! Try 'forward', 'backward', "
               "'central', or 'combination'.").format(method)
        raise NotImplementedError(msg)

    if padding is None:

        dydx = deriv

    else:

        dydx = np.zeros_like(y)

        if padding == 'adjacent':

            dydx[0] = deriv[0]
            dydx[-1] = deriv[-1]

        elif padding == 'second order':

            dydx[0] = ((-3.0*y[0] + 4.0*y[1] - y[2]) / 2.0 / (x[1] - x[0]))
            dydx[-1] = ((3.0*y[-1] - 4.0*y[-2] + y[-3]) / 2.0 /
                        (x[-1] - x[-2]))

        else:

            dydx[0] = padding
            dydx[-1] = padding

        if method == 'forward':
            dydx[:-1] = deriv
        elif method == 'backward':
            dydx[1:] = deriv
        elif method == 'central':
            dydx[1:-1] = deriv

    return dydx


def time_vector(num_samples, sample_rate, start_time=0.0):
    '''Returns a time vector starting at zero.

    Parameters
    ----------
    num_samples : int
        Total number of samples.
    sample_rate : float
        Sample rate of the signal in hertz.
    start_time : float, optional, default=0.0
        The start time of the time series.

    Returns
    -------
    time : ndarray, shape(numSamples,)
        Time vector starting at zero.

    '''

    ns = num_samples
    sr = float(sample_rate)

    return np.linspace(start_time, (ns - 1) / sr + start_time, num=ns)<|MERGE_RESOLUTION|>--- conflicted
+++ resolved
@@ -448,16 +448,13 @@
         The array of time signals where ``n`` is the number of variables and
         ``m`` is the number of time steps.
     sampleRate : int
-<<<<<<< HEAD
-        The signal sampling rate in hertz.
+        The signal sampling rate in Hertz.
     norm : str
         Normalization of the returned spectrum. See 
         https://numpy.org/doc/stable/reference/routines.fft.html#normalization
         for explanation. The default is "forward", which normalizes the 
         frequency spectrum by 1/N.
-=======
-        The signal sampling rate in Hertz.
->>>>>>> 9f7e9d02
+
 
     Returns
     -------
@@ -522,20 +519,8 @@
         L = data.shape[0]  # length of data if (n,)
     # calculate the closest power of 2 for the length of the data
     n = nextpow2(L)
-<<<<<<< HEAD
+
     Y = fft(data, n, norm="forward") 
-    f = fftfreq(n, d=time)
-    #f = sampleRate/2.*linspace(0, 1, n)
-    #print 'f =', f, f.shape, type(f)
-    frequency = f[1:int(n / 2)]
-    try:
-        amplitude = 2 * abs(Y[:, 1:int(n / 2)]).T # multiply by 2 because we take half the vector
-        #power = abs(Y[:, 1:n/2])**2
-    except:
-        amplitude = 2 * abs(Y[1:int(n / 2)])
-        #power = abs(Y[1:n/2])**2
-=======
-    Y = fft(data, n)/L  # divide by L for scaling
     f = fftfreq(n, d=time)
     # f = sampleRate/2.*linspace(0, 1, n)
     # print 'f =', f, f.shape, type(f)
@@ -547,7 +532,7 @@
     except IndexError:
         amplitude = 2*abs(Y[1:n//2])
         # power = abs(Y[1:n/2])**2
->>>>>>> 9f7e9d02
+
     return frequency, amplitude
 
 
