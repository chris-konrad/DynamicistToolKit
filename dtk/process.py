--- conflicted
+++ resolved
@@ -511,11 +511,9 @@
                          0.5*area,
                          0.75*area,
                          0.98*area])  # shape (5,m)
-<<<<<<< HEAD
-    cummlative_area = cumtrapz(y.T, x=x.T)  # shape(m,n)
-=======
-    CumArea = cumulative_trapezoid(y.T, x=x.T)  # shape(m,n)
->>>>>>> 06323246
+
+    cummlative_area = cumulative_trapezoid(y.T, x=x.T)  # shape(m,n)
+
     xstats = {'2p': [], 'lq': [], 'median': [], 'uq': [], '98p': []}
     for j, curve in enumerate(cummlative_area):
         flags = [False for flag in range(5)]
